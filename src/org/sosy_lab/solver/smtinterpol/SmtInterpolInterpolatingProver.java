--- conflicted
+++ resolved
@@ -89,15 +89,12 @@
     Set<String> termNamesOfA = new HashSet<>(pTermNamesOfA);
 
     // calc difference: termNamesOfB := assertedFormulas - termNamesOfA
-<<<<<<< HEAD
     Set<String> termNamesOfB =
-        assertedFormulas
+        annotatedTerms
+            .keySet()
             .stream()
             .filter(n -> !termNamesOfA.contains(n))
             .collect(Collectors.toSet());
-=======
-    Set<String> termNamesOfB = from(annotatedTerms.keySet()).filter(not(in(termNamesOfA))).toSet();
->>>>>>> c54357ef
 
     // build 2 groups:  (and A1 A2 A3...) , (and B1 B2 B3...)
     Term termA = buildConjunctionOfNamedTerms(termNamesOfA);
